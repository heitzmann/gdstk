--- conflicted
+++ resolved
@@ -144,42 +144,20 @@
 
     if (!PyArg_ParseTupleAndKeywords(args, kwds, "O|d:fillet", (char**)keywords, &radius_obj, &tol))
         return NULL;
-<<<<<<< HEAD
-    if (PySequence_Check(radius)) {
-        int64_t num = 0;
-        radii = parse_sequence_double(radius, num, "radius");
-        if (num < self->polygon->point_array.size) {
-            PyErr_Format(PyExc_TypeError, "Not enough items in sequence (expecting %" PRId64 ").",
-                         self->polygon->point_array.size);
-            if (radii) free_allocation(radii);
-            return NULL;
-        }
-=======
     if (PySequence_Check(radius_obj)) {
         radius_array.items = parse_sequence_double(radius_obj, radius_array.size, "radius");
         free_items = true;
->>>>>>> 43e404a7
     } else {
         radius = PyFloat_AsDouble(radius_obj);
         if (PyErr_Occurred()) {
             PyErr_SetString(PyExc_TypeError, "Unable to convert radius to float.");
             return NULL;
         }
-<<<<<<< HEAD
-        int64_t num = self->polygon->point_array.size;
-        radii = (double*)allocate(sizeof(double) * num);
-        double* p = radii;
-        for (int64_t j = 0; j < num; j++) *p++ = r;
-    }
-    self->polygon->fillet(radii, tol);
-    free_allocation(radii);
-=======
         radius_array.size = 1;
         radius_array.items = &radius;
     }
     self->polygon->fillet(radius_array, tol);
-    if (free_items) free(radius_array.items);
->>>>>>> 43e404a7
+    if (free_items) free_allocation(radius_array.items);
     Py_INCREF(self);
     return (PyObject*)self;
 }
