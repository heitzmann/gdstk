/*
Copyright 2020-2020 Lucas Heitzmann Gabrielli.
This file is part of gdstk, distributed under the terms of the
Boost Software License - Version 1.0.  See the accompanying
LICENSE file or <http://www.boost.org/LICENSE_1_0.txt>
*/

#include "style.h"

#include <cstdint>
#include <cstdio>
#include <cstring>

<<<<<<< HEAD
=======
#include "allocator.h"
>>>>>>> f7eb68ab
#include "map.h"

namespace gdstk {

// Kenneth Kelly's 22 colors of maximum contrast (minus B/W: "F2F3F4", "222222")
const char* colors[] = {"F3C300", "875692", "F38400", "A1CAF1", "BE0032", "C2B280", "848482",
                        "008856", "E68FAC", "0067A5", "F99379", "604E97", "F6A600", "B3446C",
                        "DCD300", "882D17", "8DB600", "654522", "E25822", "2B3D26"};

static const char* default_style(int16_t layer, int16_t type) {
    static char buffer[] = "stroke: #XXXXXX; fill: #XXXXXX; fill-opacity: 0.5;";
    const char* c = colors[(2 + layer + type * 13) % COUNT(colors)];
    memcpy(buffer + 9, c, sizeof(char) * 6);
    memcpy(buffer + 24, c, sizeof(char) * 6);
    return buffer;
}

void StyleMap::clear() {
    if (style) {
        for (int64_t i = 0; i < capacity; i++) {
            Style* s = style[i].next;
            while (s) {
                Style* tmp = s->next;
                free_allocation(s->value);
                free_allocation(s);
                s = tmp;
            }
        }
        free_allocation(style);
        style = NULL;
    }
    capacity = 0;
    size = 0;
}

void StyleMap::copy_from(const StyleMap& map) {
    size = 0;
    capacity = map.capacity;
    style = (Style*)allocate_clear(capacity * sizeof(Style));
    for (Style* s = map.next(NULL); s; s = map.next(s)) set(s->layer, s->type, s->value);
}

void StyleMap::resize(int64_t new_capacity) {
    StyleMap new_map;
    new_map.capacity = new_capacity;
    new_map.style = (Style*)allocate_clear(new_capacity * sizeof(Style));
    for (int64_t i = 0; i < capacity; i++) {
        Style* prop = style[i].next;
        while (prop != NULL) {
            int64_t j = HASH2(prop->layer, prop->type) % new_map.capacity;
            Style* slot = new_map.style + j;
            while (slot->next != NULL) slot = slot->next;
            slot->next = prop;
            slot = prop->next;
            prop->next = NULL;
            prop = slot;
        }
    }
    free_allocation(style);
    style = new_map.style;
    capacity = new_map.capacity;
}

void StyleMap::set(int16_t layer, int16_t type, const char* value) {
    // Equallity is important for capacity == 0
    if (size * 10 >= capacity * MAP_CAPACITY_THRESHOLD)
        resize(capacity >= INITIAL_MAP_CAPACITY ? capacity * MAP_GROWTH_FACTOR
                                                : INITIAL_MAP_CAPACITY);

    int64_t idx = HASH2(layer, type) % capacity;
    Style* s = style + idx;
    while (!(s->next == NULL || (s->next->layer == layer && s->next->type == type))) s = s->next;
    if (!s->next) {
        s->next = (Style*)allocate(sizeof(Style));
        s->next->layer = layer;
        s->next->type = type;
        s->next->value = NULL;
        s->next->next = NULL;
        size++;
    }
    s = s->next;

    if (s->value) {
        if (!value) return;
        free_allocation(s->value);
    }
    if (value) {
        int64_t len = strlen(value) + 1;
        s->value = (char*)allocate(sizeof(char) * len);
        memcpy(s->value, value, len);
    } else {
        const char* default_value = default_style(layer, type);
        int64_t len = strlen(default_value) + 1;
        s->value = (char*)allocate(sizeof(char) * len);
        memcpy(s->value, default_value, len);
    }
}

const char* StyleMap::get(int16_t layer, int16_t type) const {
    if (size == 0) return default_style(layer, type);
    int64_t i = HASH2(layer, type) % capacity;
    Style* s = style[i].next;
    while (!(s == NULL || (s->layer == layer && s->type == type))) s = s->next;

    if (s) return s->value;
    return default_style(layer, type);
}

void StyleMap::del(int16_t layer, int16_t type) {
    if (size == 0) return;

    int64_t i = HASH2(layer, type) % capacity;
    Style* s = style + i;
    while (!(s->next == NULL || (s->next->layer == layer && s->next->type == type))) s = s->next;
    if (!s->next) return;

    Style* rem = s->next;
    s->next = rem->next;
    if (rem->value) free_allocation(rem->value);
    free_allocation(rem);
    size--;
}

Style* StyleMap::next(const Style* current) const {
    if (!current) {
        for (int64_t i = 0; i < capacity; i++)
            if (style[i].next) return style[i].next;
        return NULL;
    }
    if (current->next) return current->next;
    for (int64_t i = HASH2(current->layer, current->type) % capacity + 1; i < capacity; i++)
        if (style[i].next) return style[i].next;
    return NULL;
}

}  // namespace gdstk<|MERGE_RESOLUTION|>--- conflicted
+++ resolved
@@ -11,10 +11,7 @@
 #include <cstdio>
 #include <cstring>
 
-<<<<<<< HEAD
-=======
 #include "allocator.h"
->>>>>>> f7eb68ab
 #include "map.h"
 
 namespace gdstk {
