/*
Copyright 2020-2020 Lucas Heitzmann Gabrielli.
This file is part of gdstk, distributed under the terms of the
Boost Software License - Version 1.0.  See the accompanying
LICENSE file or <http://www.boost.org/LICENSE_1_0.txt>
*/

#define _USE_MATH_DEFINES

#ifndef __ARRAY_H__
#define __ARRAY_H__

#define ARRAY_GROWTH_FACTOR 2
#define INITIAL_ARRAY_CAPACITY 4

#include <cinttypes>
#include <cstdint>
#include <cstdio>
#include <cstdlib>
#include <cstring>

#include "allocator.h"
#include "vec.h"

namespace gdstk {

template <class T>
struct Array {
    int64_t capacity;  // allocated capacity
    int64_t size;      // number of slots used
    T* items;          // slots

    T& operator[](int64_t idx) { return items[idx]; }
    const T& operator[](int64_t idx) const { return items[idx]; }

    void print(bool all) const {
        const int64_t n = 6;
        printf("Array <%p>, size %" PRId64 "/%" PRId64 "\n", this, size, capacity);
        if (all) {
            for (int64_t i = 0; i < size; i += n) {
                for (int64_t j = 0; j < n && i + j < size; j++) {
                    if (j > 0) printf(" ");
                    printf("<%p>", items[i + j]);
                }
                printf("\n");
            }
        }
    }

    void clear() {
        if (items) free_allocation(items);
        items = NULL;
        capacity = 0;
        size = 0;
    }

    int64_t index(const T item) const {
        T* it = items;
        for (int64_t j = 0; j < size; j++)
            if (*(it++) == item) return j;
        return -1;
    }

    void append(T item) {
        if (size == capacity) {
            capacity = capacity >= INITIAL_ARRAY_CAPACITY ? capacity * ARRAY_GROWTH_FACTOR
                                                          : INITIAL_ARRAY_CAPACITY;
<<<<<<< HEAD
            items = (T*)realloc(items, sizeof(T) * capacity);
=======
            items = (T*)reallocate(items, sizeof(T) * capacity);
>>>>>>> f7eb68ab
        }
        items[size++] = item;
    }

    void remove_unordered(int64_t index) { items[index] = items[--size]; }

    void remove(int64_t index) {
        memmove(items + index, items + index + 1, sizeof(T) * ((--size) - index));
    }

    void ensure_slots(int64_t free_slots) {
        if (capacity < size + free_slots) {
            capacity = size + free_slots;
            items = (T*)reallocate(items, sizeof(T) * capacity);
        }
    }

    void extend(const Array<T>& src) {
        ensure_slots(src.size);
        memcpy(items + size, src.items, sizeof(T) * src.size);
        size += src.size;
    }

    void copy_from(const Array<T>& src) {
        capacity = src.capacity;
        size = src.size;
        items = (T*)allocate(sizeof(T) * capacity);
        memcpy(items, src.items, sizeof(T) * src.size);
    }
};

template <>
inline void Array<Vec2>::print(bool all) const {
    const int64_t n = 6;
    printf("Array <%p>, size %" PRId64 "/%" PRId64 "\n", this, size, capacity);
    if (all) {
        for (int64_t i = 0; i < size; i += n) {
            for (int64_t j = 0; j < n && i + j < size; j++) {
                if (j > 0) printf(" ");
                printf("(%lg, %lg)", items[i + j].x, items[i + j].y);
            }
            printf("\n");
        }
    }
}

}  // namespace gdstk

#endif<|MERGE_RESOLUTION|>--- conflicted
+++ resolved
@@ -65,11 +65,7 @@
         if (size == capacity) {
             capacity = capacity >= INITIAL_ARRAY_CAPACITY ? capacity * ARRAY_GROWTH_FACTOR
                                                           : INITIAL_ARRAY_CAPACITY;
-<<<<<<< HEAD
-            items = (T*)realloc(items, sizeof(T) * capacity);
-=======
             items = (T*)reallocate(items, sizeof(T) * capacity);
->>>>>>> f7eb68ab
         }
         items[size++] = item;
     }
