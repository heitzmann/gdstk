--- conflicted
+++ resolved
@@ -85,17 +85,11 @@
     int32_t record_length;
     uint8_t buffer[65537];
     char* str = (char*)(buffer + 4);
-<<<<<<< HEAD
-    RawSource* source = (RawSource*)allocate(sizeof(RawSource));
-    source->file = in;
-    source->uses = 0;
-=======
->>>>>>> 43e404a7
 
     Map<RawCell*> result = {0};
     RawCell* rawcell = NULL;
 
-    RawSource* source = (RawSource*)malloc(sizeof(RawSource));
+    RawSource* source = (RawSource*)allocate(sizeof(RawSource));
     source->file = fopen(filename, "rb");
     source->uses = 0;
     if (source->file == NULL) {
