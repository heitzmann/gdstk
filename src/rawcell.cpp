--- conflicted
+++ resolved
@@ -140,17 +140,6 @@
             case 0x07:  // ENDSTR
                 if (rawcell) {
                     rawcell->size += record_length;
-<<<<<<< HEAD
-=======
-                    if (fseek(in, -rawcell->size, SEEK_CUR) != 0) {
-                        fputs(
-                            "[GDSTK] Unable to rewind the position on the input file. No data will be imported into the RawCell.\n",
-                            stderr);
-                        rawcell->size = 0;
-                    }
-                    rawcell->data = (uint8_t*)malloc(sizeof(uint8_t) * rawcell->size);
-                    fread(rawcell->data, sizeof(uint8_t), rawcell->size, in);
->>>>>>> dca96b12
                     rawcell = NULL;
                 }
                 break;
