/*
Copyright 2020-2020 Lucas Heitzmann Gabrielli.
This file is part of gdstk, distributed under the terms of the
Boost Software License - Version 1.0.  See the accompanying
LICENSE file or <http://www.boost.org/LICENSE_1_0.txt>
*/

#define _USE_MATH_DEFINES

#ifndef __RAWCELL_H__
#define __RAWCELL_H__

#include <cstdint>
#include <cstdio>

#include "array.h"
#include "map.h"
#include "rawsource.h"

namespace gdstk {

struct RawCell {
    char* name;
    RawSource* source;
    union {
        uint8_t* data;
        uint64_t offset;
    };
    int64_t size;
    Array<RawCell*> dependencies;
    // Used by the python interface to store the associated PyObject* (if any).
    // No functions in gdstk namespace should touch this value!
    void* owner;

    void print(bool all) const;
    void clear();
<<<<<<< HEAD
    void get_dependencies(bool recursive, Array<RawCell*>& result) const;
    void to_gds(FILE* out);
=======
    void get_dependencies(bool recursive, Map<RawCell*>& result) const;
    void to_gds(FILE* out) const;
>>>>>>> dca96b12
};

Map<RawCell*> read_rawcells(FILE* in);

}  // namespace gdstk

#endif<|MERGE_RESOLUTION|>--- conflicted
+++ resolved
@@ -34,13 +34,8 @@
 
     void print(bool all) const;
     void clear();
-<<<<<<< HEAD
-    void get_dependencies(bool recursive, Array<RawCell*>& result) const;
+    void get_dependencies(bool recursive, Map<RawCell*>& result) const;
     void to_gds(FILE* out);
-=======
-    void get_dependencies(bool recursive, Map<RawCell*>& result) const;
-    void to_gds(FILE* out) const;
->>>>>>> dca96b12
 };
 
 Map<RawCell*> read_rawcells(FILE* in);
